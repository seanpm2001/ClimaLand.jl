--- conflicted
+++ resolved
@@ -25,16 +25,12 @@
 
 [compat]
 CLIMAParameters = "0.7"
-<<<<<<< HEAD
 CSV = "0.10"
 ClimaTimeSteppers = "=0.7.7"
 DataFrames = "1.6"
 Flux = "0.14"
 HTTP = "1.10"
-StatsBase = "0.34"
-cuDNN = "1"
-=======
-ClimaTimeSteppers = "=0.7.7"
 Insolation = "0.7"
 InteractiveUtils = "1"
->>>>>>> 20c6eb3b
+StatsBase = "0.34"
+cuDNN = "1"